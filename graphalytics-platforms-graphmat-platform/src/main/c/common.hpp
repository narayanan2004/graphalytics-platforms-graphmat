--- conflicted
+++ resolved
@@ -5,13 +5,8 @@
 #include <sys/time.h>
 #include <vector>
 
-<<<<<<< HEAD
-template <typename V, typename E>
-void print_graph(const char *filename, const Graph<V, E>& graph) {
-=======
 template <typename T, typename E=int>
 void print_graph(const char *filename, const Graph<T, E>& graph) {
->>>>>>> 626f64ed
     if (filename == NULL || strlen(filename) == 0) {
         return;
     }
