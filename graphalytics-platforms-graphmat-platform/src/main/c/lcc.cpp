--- conflicted
+++ resolved
@@ -212,27 +212,18 @@
 
 
 int main(int argc, char *argv[]) {
-<<<<<<< HEAD
 
 #ifdef GRANULA
     granula::startMonitorProcess(getpid());
 #endif
 
-    if (argc < 2) {
-        cerr << "usage: " << argv[0] << " <graph file> [output file]" << endl;
-=======
     if (argc < 3) {
         cerr << "usage: " << argv[0] << " <graph file> <isDirected> [output file]" << endl;
->>>>>>> 2bdab3d7
         return EXIT_FAILURE;
     }
 
     char *filename = argv[1];
-<<<<<<< HEAD
-    string jobId = argc > 2 ? argv[2] : NULL;
-=======
     int isDirected = atoi(argv[2]);
->>>>>>> 2bdab3d7
     char *output = argc > 3 ? argv[3] : NULL;
 
     nthreads = omp_get_max_threads();
