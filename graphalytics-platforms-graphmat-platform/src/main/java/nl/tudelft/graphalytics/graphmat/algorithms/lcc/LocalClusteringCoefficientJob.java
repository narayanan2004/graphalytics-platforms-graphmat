--- conflicted
+++ resolved
@@ -9,16 +9,11 @@
 
 public class LocalClusteringCoefficientJob extends GraphMatJob {
 
-<<<<<<< HEAD
-	public LocalClusteringCoefficientJob(Configuration config, String graphPath, Long2LongMap vertexTranslation, String jobId) {
-		super(config, graphPath, vertexTranslation, jobId);
-=======
         private String isDirected;
 
-	public LocalClusteringCoefficientJob(Configuration config, String graphPath, String isDirected, Long2LongMap vertexTranslation) {
-		super(config, graphPath, vertexTranslation);
+	public LocalClusteringCoefficientJob(Configuration config, String graphPath, String isDirected, Long2LongMap vertexTranslation, String jobId) {
+		super(config, graphPath, vertexTranslation, jobId);
                 this.isDirected = isDirected;
->>>>>>> 2bdab3d7
 	}
 		
 	@Override
@@ -28,11 +23,7 @@
 
 	@Override
 	protected void addJobArguments(List<String> args) {
-<<<<<<< HEAD
-		// None
 		args.add(jobId);
-=======
 		args.add(isDirected);
->>>>>>> 2bdab3d7
 	}
 }